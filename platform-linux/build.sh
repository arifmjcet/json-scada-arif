--- conflicted
+++ resolved
@@ -111,18 +111,5 @@
 npm install
 npm run build
 
-<<<<<<< HEAD
-cd ../AdminUI
-npm install
-npm run build
-
-# deprecated
-cd ../htdocs-admin
-export NODE_OPTIONS=--openssl-legacy-provider
-npm install
-npm run build
-export NODE_OPTIONS=
-=======
->>>>>>> bd560918
 
 cd ../../../..
